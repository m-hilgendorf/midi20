//! MIDI Capability Inquiry defines system exclusive messages for discovering other devices
//! and managing their connections.
use crate::muid::MUID;

/// Metadata required for MIDI CI Discovery
#[derive(Clone, Copy, Debug, Hash, PartialEq, Eq)]
pub struct DeviceDiscovery {
    /// The [MUID] of the device
    pub muid: MUID,
    /// A device manufacturer identifier
    pub manufacturer: [u8; 3],
    /// A device family identifier
    pub family: [u8; 2],
    /// A device model identifier
    pub model: [u8; 2],
    /// The software/firmware/hardware revision number
    pub revision: u32,
    /// Bitflags to notate CI support
    pub ci_support: u8,
    /// Maximum size of a sysex message the device can receive. At least 128 bytes.
    pub max_sysex_size: u32,
}

/// Used to handle MUID collisions.
#[derive(Clone, Copy, Debug, Hash, PartialEq, Eq)]
pub struct InvalidateMUID {
    pub target: MUID,
}

/// Default response when receiving a message not understood
///
/// Used if:
/// - Received a CI message the device does not understand
/// - Received a CI message with unsupported MIDI CI version
/// - Received a malformed CI message
/// - Received a profile enable/disable message for a profile that the device does not support
#[derive(Clone, Copy, Debug, Hash, PartialEq, Eq)]
pub struct NotAcknowledged;

/// Single byte representing the MIDI version used by a protocol
#[repr(u8)]
#[derive(Clone, Copy, Debug, Hash, PartialEq, Eq)]
pub enum MidiVersion {
    Midi1 = 0x01,
    Midi2 = 0x02,
}

/// 3 bytes identifying a protocol used in protocol negotation
#[derive(Clone, Copy, Debug, Hash, PartialEq, Eq)]
pub struct Protocol {
    /// The MIDI version of the protocol to use
    pub midi_version: MidiVersion,
    /// The version of the protocol to use
    pub version: u8,
    /// Any extensions of the protocol to use
    pub extensions: u8,
}

impl Protocol {
    /// Default midi1 protocol
    pub fn midi1() -> Self {
        Self::new(MidiVersion::Midi1)
    }
    /// Default midi2 protocol
    pub fn midi2() -> Self {
        Self::default()
    }
    /// Create a new protocol
    pub fn new(mv: MidiVersion) -> Self {
        Self {
            midi_version: mv,
            version: 0,
            extensions: 0,
        }
    }
    /// Notate the device supports the jitter reduction extension
    pub fn with_jitter_reduction(mut self) -> Self {
        self.extensions |= 0b0000_00001;
        self
    }
    /// Notate the device supports UMPs larger than 64 bits. Only applicable for MIDI 1.
    pub fn with_large_packets(mut self) -> Self {
        debug_assert_eq!(self.midi_version, MidiVersion::Midi1);
        self.extensions |= 0b0000_0010;
        self
    }
    /// Add an additional version number. NOTE: is not MIDI 1 vs MIDI 2.
    pub fn with_additional_version(mut self, vers: u8) -> Self {
        self.version = vers;
        self
    }
}

impl Default for Protocol {
    fn default() -> Self {
        Self::new(MidiVersion::Midi2)
    }
}

/// Message to begin initializing protocol negotation. The spec allows for multiple protocls
/// to be supported, this crate only supports a single preferred protocol until const generics
/// are stabilized, as Rust does not support VLA members in structs.
#[derive(Clone, Copy, Debug, Hash, PartialEq, Eq)]
pub struct InitiateProtocolNegotiation {
    authority: u8,
    preferred: Protocol,
}

impl InitiateProtocolNegotiation {
    /// Construct a new protocol negotation message
    pub fn new(auth: AuthorityLevel) -> Self {
        Self {
            authority: auth as u8,
            preferred: Protocol::default(),
        }
    }
    /// annotate additional authority level. Must be less than 16
    pub fn with_additional_authority(mut self, a: u8) -> Self {
        debug_assert!(a < 16);
        self.authority |= a;
        self
    }
    /// annotate a different preferred protocol
    pub fn with_preferred_protocol(mut self, p: Protocol) -> Self {
        self.preferred = p;
        self
    }
}

impl DeviceDiscovery {
    /// Construct a new device with a MUID. This should be sufficiently
    /// unique and does not need to be persistent.
    pub fn new(muid: MUID) -> Self {
        Self {
            muid,
            manufacturer: [0; 3],
            family: [0; 2],
            model: [0; 2],
            revision: 0,
            ci_support: 0,
            max_sysex_size: 128,
        }
    }
    /// Add a unique manufacturer code.
    pub fn with_manufacturer_code(mut self, manu: [u8; 3]) -> Self {
        self.manufacturer = manu;
        self
    }
    /// Add a device family code
    pub fn with_family_code(mut self, family: [u8; 2]) -> Self {
        self.family = family;
        self
    }
    /// Add a device model code
    pub fn with_model_code(mut self, model: [u8; 2]) -> Self {
        self.model = model;
        self
    }
    /// Add a software/firmware/hardware revision number
    pub fn with_revision(mut self, revision: u32) -> Self {
        self.revision = revision;
        self
    }
    /// Define the maximum length of sysex message the device may
    /// receive. Must be at least 128.
    pub fn with_max_sysex_length(mut self, len: u32) -> Self {
        debug_assert!(len >= 128);
        self.max_sysex_size = len;
        self
    }
    /// Notate the device supports protocol negotiation
    pub fn with_protocol_negotiation(mut self) -> Self {
        self.ci_support |= 0b0000_0010;
        self
    }
    /// Notate the device supports profile configuration.
    pub fn with_profile_configuration(mut self) -> Self {
        self.ci_support |= 0b0000_0100;
        self
    }
    /// Notate the device supports property exchange.
    pub fn with_property_exchange(mut self) -> Self {
        self.ci_support |= 0b0000_1000;
        self
    }
}

/// Sent when a device requests a new protocol for communication
#[derive(Clone, Copy, Debug, Hash, PartialEq, Eq)]
pub struct SetNewProtocol {
    pub protocol: Protocol,
    pub authority: u8,
}

impl SetNewProtocol {
    /// Construct a new SetNewProtocol message
    pub fn new(p: Protocol, a: AuthorityLevel) -> Self {
        Self {
            protocol: p,
<<<<<<< HEAD
            authority: a as u8
        }
    }
    /// Notate additional authority for the request. Must be less than 16
    pub fn with_additional_authority (mut self, a:u8) -> Self {
=======
            authority: a as u8,
        }
    }
    /// Notate additional authority for the request. Must be less than 16
    pub fn with_additional_authority(mut self, a: u8) -> Self {
>>>>>>> 318cca5f
        debug_assert!(a < 16);
        self.authority |= a;
        self
    }
}

pub trait CapabilityInquiryMessage {
    /// The authority level of the message
    fn authority(&self) -> AuthorityLevel {
        AuthorityLevel::ReservedLower
    }

    /// The category of a CI message
    // fn category(&self) -> Category;

    /// The subcategory (type) of CI message
    fn subcategory(&self) -> u8;

    /// Source of the message
    fn source(&self) -> MUID;

    /// Destination address of the message
    fn dest(&self) -> MUID;

    /// Used for targeting a specific MIDI channel on a device, value 0x7f corresponds
    /// to the entire MIDI port.
    fn device_id(&self) -> u8 {
        0x7f
    }
    fn data(&self) -> &'_ [u8];
}

/// Represents the various management authority levels required by some MIDI specifications.
#[repr(u8)]
#[derive(Clone, Copy, Debug, PartialEq, Eq, Hash)]
pub enum AuthorityLevel {
    /// Reserved for future use.
    ReservedUpper = 0x70,
    /// Owner of many devices, eg a PC or router
    NodeServer = 0x60,
    Gateway = 0x50,
    Translator = 0x40,
    Endpoint = 0x30,
    /// Processors like arpeggiators, sequencers, etc
    EventProcessor = 0x20,
    Transport = 0x10,
    /// Reserved for future use
    ReservedLower = 0x00,
}<|MERGE_RESOLUTION|>--- conflicted
+++ resolved
@@ -45,7 +45,7 @@
     Midi2 = 0x02,
 }
 
-/// 3 bytes identifying a protocol used in protocol negotation
+/// 3 bytes identifying a protocol used in protocol negotiation
 #[derive(Clone, Copy, Debug, Hash, PartialEq, Eq)]
 pub struct Protocol {
     /// The MIDI version of the protocol to use
@@ -85,8 +85,8 @@
         self
     }
     /// Add an additional version number. NOTE: is not MIDI 1 vs MIDI 2.
-    pub fn with_additional_version(mut self, vers: u8) -> Self {
-        self.version = vers;
+    pub fn with_additional_version(mut self, version: u8) -> Self {
+        self.version = version;
         self
     }
 }
@@ -97,7 +97,7 @@
     }
 }
 
-/// Message to begin initializing protocol negotation. The spec allows for multiple protocls
+/// Message to begin initializing protocol negotiation. The spec allows for multiple protocols
 /// to be supported, this crate only supports a single preferred protocol until const generics
 /// are stabilized, as Rust does not support VLA members in structs.
 #[derive(Clone, Copy, Debug, Hash, PartialEq, Eq)]
@@ -107,7 +107,7 @@
 }
 
 impl InitiateProtocolNegotiation {
-    /// Construct a new protocol negotation message
+    /// Construct a new protocol negotiation message
     pub fn new(auth: AuthorityLevel) -> Self {
         Self {
             authority: auth as u8,
@@ -197,19 +197,11 @@
     pub fn new(p: Protocol, a: AuthorityLevel) -> Self {
         Self {
             protocol: p,
-<<<<<<< HEAD
-            authority: a as u8
-        }
-    }
-    /// Notate additional authority for the request. Must be less than 16
-    pub fn with_additional_authority (mut self, a:u8) -> Self {
-=======
             authority: a as u8,
         }
     }
     /// Notate additional authority for the request. Must be less than 16
     pub fn with_additional_authority(mut self, a: u8) -> Self {
->>>>>>> 318cca5f
         debug_assert!(a < 16);
         self.authority |= a;
         self
